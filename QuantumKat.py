from asyncio import run
from datetime import datetime
from os import environ, listdir
from random import choice, randint
from sys import exit

from discord import Intents, __version__
from discord.ext import commands
from dotenv import load_dotenv
from num2words import num2words
from shutil import which

# If False, will exit if a required program is mising
# Can be to True for debugging without needing them installed
ignoreMissingExe = False

# Load .env file which contains bot token and my user ID
# and store in OS user environment variables
load_dotenv()

# Gives the bot default access as well as access
# to contents of messages and managing members
intents = Intents.default()
intents.message_content = True
intents.members = True

# Gives bot command prefix, enable built-in help command
# set it's intents, and add my ID to owner_ids
bot = commands.Bot(command_prefix='?',
                   help_command=commands.DefaultHelpCommand(
                       sort_commands=False, show_parameter_descriptions=False,
                       width=100), intents=intents, owner_ids=[int(
                           environ.get('OWNER_ID'))])

# Get and add cogs to a list
initial_extensions = []
for cog in listdir('./cogs'):
    if cog.endswith('.py'):
        initial_extensions.append(f'cogs.{cog[:-3]}')


def ffmpegInstalled():
    return which('ffmpeg') is not None


def ffprobeInstalled():
    return which('ffprobe') is not None


def ytdlpInstalled():
    return which('yt-dlp') is not None


async def setup(bot):
    if not ffmpegInstalled():
        if not ignoreMissingExe:
            print('Exiting due to ffmpeg not being found')
            exit()
        else:
            print('No ffmpeg executable found')

    if not ffprobeInstalled():
        if not ignoreMissingExe:
            print('Exiting due to ffprobe not being found')
            exit()
        else:
            print('No ffprobe executable found')

    if not ytdlpInstalled():
        if not ignoreMissingExe:
            print('Exiting due to yt-dlp not being found')
            exit()
        else:
            print('No yt-dlp executable found')

    # Iterate through each cog and start it
    for extension in initial_extensions:
        await bot.load_extension(extension)
    await bot.start(environ.get('TOKEN'), reconnect=True)


@bot.event
async def on_ready():
    bot.appinfo = await bot.application_info()
    quantum = ['reality', 'universe', 'dimension', 'timeline']
    print(f'''
----------info----------
Application ID: {bot.appinfo.id}
Application name: {bot.appinfo.name}
Application owner: {bot.appinfo.owner}
Application owner IDs: {bot.owner_ids}
Latency to Discord: {int(bot.latency * 1000)}ms.
Discord version: {__version__}
\nStarted at {datetime.now()}\n
<<<<<<< HEAD
{bot.user} has appeared from the {num2words(randint(1,1000), to="ordinal_num")} {choice(quantum)}!
    ''')
    # channel = bot.get_channel(873703927621758986)
    # await channel.send(f'QuantumKat has entered a state of superposition in the {num2words(random.randint(1,1000), to="ordinal_num")} {random.choice(quantum)}!')
=======
{bot.user} has appeared from the {num2words(randint(1,1000),
    to="ordinal_num")} {choice(quantum)}!''')
>>>>>>> 10eceb72

run(setup(bot))<|MERGE_RESOLUTION|>--- conflicted
+++ resolved
@@ -92,14 +92,7 @@
 Latency to Discord: {int(bot.latency * 1000)}ms.
 Discord version: {__version__}
 \nStarted at {datetime.now()}\n
-<<<<<<< HEAD
-{bot.user} has appeared from the {num2words(randint(1,1000), to="ordinal_num")} {choice(quantum)}!
-    ''')
-    # channel = bot.get_channel(873703927621758986)
-    # await channel.send(f'QuantumKat has entered a state of superposition in the {num2words(random.randint(1,1000), to="ordinal_num")} {random.choice(quantum)}!')
-=======
 {bot.user} has appeared from the {num2words(randint(1,1000),
     to="ordinal_num")} {choice(quantum)}!''')
->>>>>>> 10eceb72
 
 run(setup(bot))
--- conflicted
+++ resolved
@@ -97,7 +97,7 @@
         return get_file_type(file)
 
 
-class FileSizeError(Exception):
+class FileSizeLimitError(Exception):
     """
     Raised when a file or byte stream exceeds a certain size limit.
 
@@ -121,33 +121,12 @@
 encoding = encoding_for_model("gpt-4o")
 
 
-<<<<<<< HEAD
-def strip_embed_disabler(url: str) -> str:
-    """
-    Strips the greater-than and less-than symbols from a given URL.
-
-    Args:
-        url (str): The URL to strip them from.
-
-    Returns:
-        str: The URL with the greater-than and less-than symbols removed.
-    """
-    return url.replace("<", "").replace(">", "")
-
-
-# TODO: It shouldn't necessarily be added here, but add a function to detect and get files attached to a ctx object (ctx.message.attachments)
-# TODO: While we're at it with the above, add the ability (unsure if function is necessary) for the bot to include the message a user is replying to i.e. they initiated the chat command while replying to a message
-# TODO: Improve file type detection and minimize the amount of data being fetched before the checks (check the Content-Type header of the response)
-# TODO: Add some fallbacks where we may still download the file if the Content-Type header is not available, but only the first 1 KB or so
-def get_image_as_base64(url: str) -> list[str]:
-=======
 def download_file(
     url: str,
     amount_or_limit: int = None,
     unit: str = None,
     raise_exception: bool = False,
 ) -> bytes:
->>>>>>> 4dd0c795
     """
     Downloads a file from the specified URL.
 
@@ -161,20 +140,6 @@
         bytes: The downloaded file.
 
     Raises:
-<<<<<<< HEAD
-        FileSizeError: If the image exceeds the 20 MB limit, or if the size of the image could not be retrieved.
-        UnsupportedImageFormat: If the image format is not supported.
-    """
-    file_size = get_header_content_length(url)
-    if file_size == 0:
-        raise FileSizeError(
-            f"Could not retrieve the size of the image from the URL <{url}>."
-        )
-    if not content_size_is_under_limit(file_size, 20, "MB"):
-        raise FileSizeError(
-            f"The image from the URL <{url}> is {round(file_size / 1024**2, 2)} MB, which exceeds the 20 MB limit."
-        )
-=======
         ValueError: If the unit is invalid or if the unit is provided without specifying the amount.
         FileSizeError: If the downloaded file exceeds the specified limit and raise_exception is True.
         ValueError: If the file at the specified URL cannot be accessed.
@@ -237,17 +202,11 @@
 
     Returns:
         list[str]: A list containing the base64 encoded string of the image.
->>>>>>> 4dd0c795
 
     Raises:
         UnsupportedImageFormatError: If the image format is not supported.
         FileSizeError: If the image size exceeds the limit.
 
-<<<<<<< HEAD
-    if not stream_is_supported_image(request.content):
-        raise UnsupportedImageFormatError(
-            f"The image from the URL <{url}> has {get_file_type(request.content)} format, but only {', '.join(SUPPORTED_IMAGE_FORMATS)} is supported."
-=======
     """
     byte_stream = None
 
@@ -283,7 +242,6 @@
             )
         byte_stream = download_file(
             url_or_byte_stream, amount_or_limit=20, unit="MB", raise_exception=True
->>>>>>> 4dd0c795
         )
 
     return encode_byte_stream_to_base64(byte_stream)
@@ -363,11 +321,7 @@
         return False
 
 
-<<<<<<< HEAD
-def content_size_is_under_limit(
-=======
 def content_size_is_over_limit(
->>>>>>> 4dd0c795
     file_path_or_stream_or_int: str | bytes | int, limit: int, unit: str
 ) -> bool:
     """
@@ -397,13 +351,9 @@
     return file_size > limit_in_bytes
 
 
-<<<<<<< HEAD
-def stream_is_supported_image(data: bytes) -> bool:
-=======
 def stream_is_supported_image(
     data: bytes, return_file_type: bool = False
 ) -> bool | tuple[bool, str]:
->>>>>>> 4dd0c795
     """
     Verifies that the given stream is a supported image format.
 

--- conflicted
+++ resolved
@@ -36,26 +36,18 @@
         arg2 = ('ffprobe -v quiet -show_streams -select_streams v:0 -of json '
                 f'{quote(f"{data_dir}{filename}.mp4")}')
 
-        # Attempt to run command with above args
-<<<<<<< HEAD
-        stream = await create_subprocess_shell(arg2, stdout=subprocess.PIPE, stderr=subprocess.PIPE)
-=======
+        #  Attempt to run command with above args
         stream = await create_subprocess_shell(
             arg2,
             stdout=subprocess.PIPE,
             stderr=subprocess.PIPE)
->>>>>>> 10eceb72
         stdout, _ = await stream.communicate()
         await stream.wait()
 
         # Load the "streams" key, which holds all the metadata information
         return loads(stdout)['streams'][0]
 
-<<<<<<< HEAD
     async def decreaseesolution(self, ctx, video_metadata):
-=======
-    async def decreaseesolution(self, video_metadata):
->>>>>>> 10eceb72
         # Attempt to parse, divide, and save the video's width
         # and height in int, to remove any decimal points
         frame_width = int(video_metadata['coded_width'] / 1.5)
@@ -63,9 +55,6 @@
 
         return frame_width, frame_height
 
-<<<<<<< HEAD
-    async def decreasebitrate(self, ctx, video_duration, bitrate_decrease, attempts, data_dir, filename, frame_width, frame_height):
-=======
     async def decreasebitrate(self,
                               ctx,
                               video_duration,
@@ -75,19 +64,12 @@
                               filename,
                               frame_width,
                               frame_height):
->>>>>>> 10eceb72
         # calculate the average bitrate required to reach around 50MB's
         # by multiplying 50 by 8192 (convert megabits to kilobits)
         # dividing that by the video length, and subtracting the audio bitrate
         # Audio bitrate is hardcoded for now.
         bitrate = (50 * 8192) / video_duration - 192 - bitrate_decrease
 
-<<<<<<< HEAD
-        # Transcode original video into an h264 stream, with an average bitrate calculated from the above code, and scale the video to the new resolution
-        # In the future, a check should be made whether the video has audio or not, either by checking if there's an audio stream
-        # or the audio stream's bitrate (I don't know how Youtube handles muted videos)
-        arg4 = f'ffmpeg -y -i {data_dir}{filename}.mp4 -c:v libx264 -c:a aac -b:v {str(int(bitrate))}k -b:a 192k -movflags +faststart -vf scale={frame_width}:{frame_height} -f mp4 {quote(data_dir + filename + ".tmp")}'
-=======
         # Transcode original video into an h264 stream, with an average
         # bitrate calculated from the above code, and scale the video to
         # the new resolution.
@@ -99,7 +81,6 @@
                 f'-b:v {str(int(bitrate))}k -b:a 192k -movflags +faststart '
                 f'-vf scale={frame_width}:{frame_height} '
                 f'-f mp4 {quote(f"{data_dir}{filename}.tmp")}')
->>>>>>> 10eceb72
 
         try:
             process3 = await create_subprocess_shell(arg4)
@@ -112,12 +93,8 @@
 
         # Increase attemps by 1
         attempts += 1
-<<<<<<< HEAD
-        # Increase by 100 kilobits, to decrease the average bitrate by 100 kilotbits
-=======
         # Increase by 100 kilobits
         # to decrease the average bitrate by 100 kilotbits
->>>>>>> 10eceb72
         bitrate_decrease += 100
 
         return attempts, bitrate
@@ -125,17 +102,11 @@
     async def generatefilename(self):
         return "".join(choice(self.characters) for _ in range(8))
 
-<<<<<<< HEAD
-###################################################################################################### command splitter for easier reading and navigating
-
-    @commands.command(brief="(Bot owner only) Stops the bot.", description="Stops and disconnects the bot. Supports no arguments.")
-=======
 # command splitter for easier reading and navigating
 
     @commands.command(brief="(Bot owner only) Stops the bot.",
                       description=("Stops and disconnects the bot. "
                                    "Supports no arguments."))
->>>>>>> 10eceb72
     @commands.is_owner()
     async def observe(self, ctx):
         await ctx.reply("QuantumKat's superposition has collapsed!",
@@ -181,35 +152,6 @@
                 for cog in cogs:
                     if cog[0].islower():
                         cog = cog.replace(cog[0], cog[0].upper(), 1)
-<<<<<<< HEAD
-                        try:
-                            await self.bot.reload_extension(f'cogs.{cog}')
-                            if len(cogs) == 1:
-                                await ctx.reply(f'Superposition irregularity detected in Quantum {cog}! Successfully entangled to the {num2words(randint(1,1000), to="ordinal_num")} {location}!', silent=True)
-                            else:
-                                await ctx.reply(f'Purrging {cog}!', silent=True)
-                        except commands.ExtensionNotFound as e:
-                            print('{}: {}'.format(type(e).__name__, e))
-                            await ctx.reply(f'{cog} could not be found!', silent=True)
-                        except commands.ExtensionNotLoaded as e:
-                            print('{}: {}'.format(type(e).__name__, e))
-                            await ctx.reply(f'{cog} is not running, or could not be found!', silent=True)
-                        except commands.NoEntryPointError as e:
-                            print('{}: {}'.format(type(e).__name__, e))
-                            await ctx.reply(f'successfully loaded {cog}, but no setup was found!', silent=True)
-
-######################################################################################################
-
-    @commands.command(aliases=['load', 'start'], brief="(Bot owner only) Starts/Loads a cog/extension.", description="Starts/Loads the specified cogs/extensions. Requires at least one argument, and supports an arbitrary amount of arguments.")
-    @commands.is_owner()
-    async def entangle(self, ctx, *, module: str = ''):
-        if module:
-            cogs = module.split()
-            for cog in cogs:
-                if cog[0].islower:
-                    cog = cog.replace(cog[0], cog[0].upper(), 1)
-=======
->>>>>>> 10eceb72
                     try:
                         await self.bot.reload_extension(f'cogs.{cog}')
                         if len(cogs) == 1:
@@ -243,11 +185,7 @@
                                    "supports an arbitrary amount of "
                                    "arguments."))
     @commands.is_owner()
-<<<<<<< HEAD
-    async def unentangle(self, ctx, *, module: str = ''):
-=======
     async def entangle(self, ctx, *, module: str = ''):
->>>>>>> 10eceb72
         if module:
             cogs = module.split()
             for cog in cogs:
@@ -343,11 +281,7 @@
                 await ctx.reply(('Only `aaaa` and `possum` are valid '
                                  'parameters!'), silent=True)
                 return
-<<<<<<< HEAD
-
-=======
-        
->>>>>>> 10eceb72
+
         # If a required input is missing
         else:
             await ctx.reply('Command requires 4 arguments:\n```?quantize '
@@ -361,22 +295,13 @@
         if oldfilename.casefold() == 'rand':
             filename = await self.generatefilename()
 
-<<<<<<< HEAD
-        # If greater-than and less-than have been used to disable embedding, strip them
-        if URL.startswith('<') or URL.endswith('>'):
-            URL = URL.replace('<', '')
-            URL = URL.replace('>', '')
-
-        msg = await msg.edit(content=msg.content + ' Tunnel created!')
-=======
         # Strip greater-than and less-than symbols
         # if they've been used to disable embeds
         if URL.startswith('<') or URL.endswith('>'):
             URL = URL.replace('<', '')
             URL = URL.replace('>', '')
-        
+
         msg = await msg.edit(content=f'{msg.content} Tunnel created!')
->>>>>>> 10eceb72
 
         # If mode is 'normal' i.e. normal downloads
         if mode.casefold() == 'normal':
@@ -398,11 +323,7 @@
                 if Path(data_dir, filename).exists():
 
                     # If the old filename is not 'rand' and thus not supposed to be randomly generated
-<<<<<<< HEAD
-                    if not oldfilename.lower() == 'rand':
-=======
                     if not oldfilename.casefold() == 'rand':
->>>>>>> 10eceb72
                         await ctx.reply('Filename already exists, consider using a different name', silent=True)
                         return
 
@@ -413,13 +334,8 @@
 
                 # Request and write file data
                 with open(f'{Path(data_dir, filename)}', 'wb') as quantizer:
-<<<<<<< HEAD
-                    msg = await msg.edit(content=msg.content + f' Retrieving {filename}')
-
-=======
                     msg = await msg.edit(content=f'{msg.content} Retrieving {filename}')
-                    
->>>>>>> 10eceb72
+
                     response = get(URL, stream=True)
 
                     if not response.ok:
@@ -438,11 +354,7 @@
 
         # If mode is 'yt' i.e. requires yt-dlp
         elif mode.casefold() == 'yt':
-<<<<<<< HEAD
-
-=======
-            
->>>>>>> 10eceb72
+
             # If the URL is a link to a YouTube playlist and not a video.
             # Since links to videos IN playlists contain '&list=' instead
             # we can still allow those by using the --no-playlist flag in yt-dlp
@@ -452,11 +364,7 @@
 
             # Download the best (up to 720p) MP4 video and m4a audio, and then combines them
             # Or a single video with audio included (up to 720p), if that's the best option
-<<<<<<< HEAD
-            arg = f'yt-dlp -f "bv[ext=mp4][height<=720]+ba[ext=m4a]/b[ext=mp4][height<=720]" {quote(URL)} --no-playlist -o {quote(data_dir + filename + ".%(ext)s")}'
-=======
             arg = f'yt-dlp -f "bv[ext=mp4][height<=720]+ba[ext=m4a]/b[ext=mp4][height<=720]" {quote(URL)} --no-playlist -o {quote(f"{data_dir}{filename}.%(ext)s")}'
->>>>>>> 10eceb72
 
             msg = await msg.edit(content=f'{msg.content} Retrieving {filename}')
 
@@ -472,7 +380,6 @@
                     print('{}: {}'.format(type(e).__name__, e))
                     await ctx.reply('Error, quantization tunnel collapsed unexpectedly!', silent=False)
                     return
-<<<<<<< HEAD
 
                 # yt-dlp sometimes outputs non-fatal errors or warnings
                 # making it unreliable for canceling the process.
@@ -482,52 +389,26 @@
                 if stderr:
                     await ctx.reply(stderr.decode(), silent=True)
 
-=======
-                
-                # yt-dlp sometimes outputs non-fatal errors or warnings
-                # making it unreliable for canceling the process.
-                # Instead we're supplying the error for verbosity.
-                # Tp-do: Test and figure out the warning and error messages 
-                # it can return, for better process handling
-                if stderr:
-                    await ctx.reply(stderr.decode(), silent=True)
-                
->>>>>>> 10eceb72
                 # If a file with the same name already exists
                 # yt-dlp returns this string in it's output
                 # which we can use to handle duplicates
                 if 'has already been downloaded' in stdout.decode():
                     await msg.reply('Filename already exists, consider using a different name', silent=True)
                     return
-<<<<<<< HEAD
-
-=======
-                
->>>>>>> 10eceb72
+
                 # Reaching this part assumes that everything went well.
                 # Improvements and research could be made
                 # But I am too lazy, tired and stressed
                 elif stdout:
-<<<<<<< HEAD
-
-                    # Check if the downloaded file is above 50MB's
-                    if int(stat(quote(data_dir + filename) + '.mp4').st_size / (1024 * 1024)) > 50:
-                        msg = await msg.edit(content=msg.content + '\nDataset exceeded recommended limit! Crunching some bits... this might take a ***bit***')
-
-                        # We wanna try and lower the resolution first by 1.5
-                        # as that should hurt quality and viewability in Discord embeds the least
-
-=======
-                    
+
                     # Check if the downloaded file is above 50MB's
                     if int(stat(quote(f'{data_dir}{filename}.mp4')).st_size / (1024 * 1024)) > 50:
                         msg = await msg.edit(content=f'{msg.content} \nDataset exceeded recommended limit! Crunching some bits... this might take a ***bit***')
 
-                        # We wanna try and lower the resolution first by 1.5 
-                        # as that should hurt quality and viewability in 
+                        # We wanna try and lower the resolution first by 1.5
+                        # as that should hurt quality and viewability in
                         # Discord embeds the least
-                        
->>>>>>> 10eceb72
+
                         # Gets the video metadata from custom function
                         try:
                             video_metadata = await self.getvideometadata(data_dir, filename)
@@ -548,13 +429,8 @@
                         # and downscale the video to the new resolution.
                         # Currently audio is encoded regardless if it's there or not
                         # so in the future we should check if audio is actually present.
-<<<<<<< HEAD
-                        arg3 = f'ffmpeg -y -i {quote(data_dir + filename + ".mp4")} -c:v libx264 -c:a aac -crf 30 -b:v 0 -b:a 192k -movflags +faststart -vf scale={frame_width}:{frame_height} -f mp4 {quote(data_dir + filename + ".tmp")}'
-
-=======
                         arg3 = f'ffmpeg -y -i {quote(f"{data_dir}{filename}.mp4")} -c:v libx264 -c:a aac -crf 30 -b:v 0 -b:a 192k -movflags +faststart -vf scale={frame_width}:{frame_height} -f mp4 {quote(f"{data_dir}{filename}.tmp")}'
-                        
->>>>>>> 10eceb72
+
                         # Attempt to run command with above args
                         try:
                             process2 = await create_subprocess_shell(arg3)
@@ -570,11 +446,7 @@
                             # As a last resort, if the file is still above 50MB's
                             # it will enter a loop where it attempts x amount of times
                             # and decreases the bitrate each time until it is under
-<<<<<<< HEAD
-
-=======
-                            
->>>>>>> 10eceb72
+
                             # Attempt to parse, convert from string, to float, to int, and save the video duration
                             # 100% accuracy down to the exact millisecond isn't required, so we just get the whole number instead
                             try:
@@ -597,11 +469,7 @@
                                 print('{}: {}'.format(type(e).__name__, e))
                                 await ctx.reply('Error moving/removing file!', silent=True)
                                 return
-<<<<<<< HEAD
-
-=======
-                            
->>>>>>> 10eceb72
+
                             # If the bitrate option was reached, this would be at least 1
                             # Otherwise if it's 0, it means it never attempted to transcode with a variable bitrate
                             if attempts == 0:
@@ -609,13 +477,8 @@
                             else:
                                 message = f'\nSuccess! Data quantized and bit-crunched to {data_domain}{filename}.mp4\nUsing {bitrate}k/s and Resized to {frame_width}:{frame_height} with {attempts} attemp(s)'
 
-<<<<<<< HEAD
-                            await msg.edit(content=msg.content + message)
-
-=======
                             await msg.edit(content=f'{msg.content}{message}', suppress=True)
-                            
->>>>>>> 10eceb72
+
                         # Else statement for the process returncode, from the initial ffmpeg command
                         else:
                             await ctx.reply('Non-0 exit status code detected!', silent=True)
@@ -641,11 +504,7 @@
         if current_filename and new_filename:
 
             data_dir = self.aaaa_dir
-<<<<<<< HEAD
-
-=======
-            
->>>>>>> 10eceb72
+
             # allow only alphanumeric, underscores, a single dot and at least one alphanumeric after the dot
             allowed = compile('^[\w]*(\.){1,}[\w]{1,}$')
             if '/' not in current_filename and allowed.match(current_filename) and allowed.match(new_filename):
@@ -655,21 +514,13 @@
                     rename(f'{data_dir}{current_filename}', f'{data_dir}{new_filename}')
 
                 except FileNotFoundError:
-<<<<<<< HEAD
-                    await msg.edit(content=msg.content + '\nError! Data does not exist')
-
-                except FileExistsError:
-                    await msg.edit(content=msg.content + '\nError! Cannot requantize, data already exists')
-
-=======
                     await msg.edit(content=f'{msg.content}\nError! Data does not exist')
                     return
-                
+
                 except FileExistsError:
                     await msg.edit(content=f'{msg.content}\nError! Cannot requantize, data already exists')
                     return
-                
->>>>>>> 10eceb72
+
                 except Exception as e:
                     print('{}: {}'.format(type(e).__name__, e))
                     await ctx.reply('Critical error! Check logs for info', silent=True)
@@ -737,11 +588,7 @@
         current_version = stderr1.decode().replace('\n', '')
 
         process2 = await create_subprocess_shell('git pull', stdout=subprocess.PIPE, stderr=subprocess.PIPE)
-<<<<<<< HEAD
-
-=======
-        
->>>>>>> 10eceb72
+
         # DO NOT CHANGE ORDER
         # Git's output seems to be reversed, and most information gets piped to STDERR instead for some reason
         # STDOUT may also sometimes contain either the data, or some other random data, or part of the whole output, from STDERR
@@ -778,35 +625,20 @@
                 print('{}: {}'.format(type(e).__name__, e))
                 await msg.edit(content=f'{msg.content}\nError running file-change check. Manual reloading required')
                 return
-<<<<<<< HEAD
-
-=======
-            
->>>>>>> 10eceb72
+
             # Save the output (filenames) in stderr3
             stderr3, stdout3 = await process3.communicate()
 
-            # Decode and remove "b'" characters
-<<<<<<< HEAD
+            #  Decode and remove "b'" characters
             output = stderr3.decode().replace("b'", "")
-
-            # Iterate through each listed file
-            if 'QuantumKat.py' in output:
-                msg = await msg.edit(content=msg.content + '\nMain script updated, reboot?')
-
-                def check(m: Message):  # m = discord.Message.
-                    return m.author.id == ctx.author.id and m.channel.id == ctx.channel.id and m.content.lower() == 'yes'
-
-=======
-            output = stderr3.decode().replace("b'","")
 
             # Iterate through each listed file
             if 'QuantumKat.py' in output:
                 msg = await msg.edit(content=f'{msg.content}\nMain script updated, reboot?')
+
                 def check(m: Message):  #  m = discord.Message.
                     return m.author.id == ctx.author.id and m.channel.id == ctx.channel.id and m.content.casefold() == 'yes'
-                
->>>>>>> 10eceb72
+
                 try:
                     await self.bot.wait_for('message', check=check, timeout=10)
                 except TimeoutError:
@@ -823,22 +655,6 @@
                 if extension[5:] in output:
                     try:
                         await self.bot.reload_extension(extension)
-<<<<<<< HEAD
-                        msg = await msg.edit(content=msg.content + f'\nPurging updated {extension[5:]}!')
-
-                    except commands.ExtensionNotLoaded as e:
-                        print('{}: {}'.format(type(e).__name__, e))
-                        await msg.edit(content=msg.content + f'\n{extension[5:]} is not running, or could not be found')
-
-                    except commands.ExtensionNotFound as e:
-                        print('{}: {}'.format(type(e).__name__, e))
-                        await msg.edit(content=msg.content + f'\n{extension[5:]} could not be found!')
-
-                    except commands.NoEntryPointError as e:
-                        print('{}: {}'.format(type(e).__name__, e))
-                        await msg.edit(content=msg.content + f'\nsuccessfully loaded {extension[5:]}, but no setup was found!')
-
-=======
                         msg = await msg.edit(content=f'{msg.content}\nPurging updated {extension[5:]}!')
                     
                     except commands.ExtensionNotLoaded as e:
@@ -854,7 +670,6 @@
                         await msg.edit(content=f'{msg.content}\nsuccessfully loaded {extension[5:]}, but no setup was found!')
                 
         
->>>>>>> 10eceb72
         elif stdout2:
             await ctx.reply(stdout2, silent=True)
 
@@ -882,13 +697,8 @@
             if allowed.match(filename):
 
                 try:
-<<<<<<< HEAD
-                    remove(data_dir + filename)
-
-=======
                     remove(f'{data_dir}{filename}')
                 
->>>>>>> 10eceb72
                 except FileNotFoundError:
                     await ctx.reply('Dataset not found. Did you spell it correctly?', silent=True)
                     return

--- conflicted
+++ resolved
@@ -66,17 +66,10 @@
         if ctx.guild is not None:
             application = await self.bot.application_info()
             if (ctx.author.id == ctx.guild.owner.id
-<<<<<<< HEAD
-                    or ctx.author.id == application.owner.id
-                    or ctx.author.guild_permissions.administrator
-                    or ctx.author.guild_permissions.moderate_members):
-                await ctx.send(f'*Poofs to another {choice(["universe", "reality", "dimension", "timeline"])}*')
-=======
                 or ctx.author.id == application.owner.id
                 or ctx.author.guild_permissions.administrator
                or ctx.author.guild_permissions.moderate_members):
                 await ctx.send(f'*Poofs to another {choice(self.locations)}*')
->>>>>>> 10eceb72
                 await ctx.guild.leave()
             else:
                 await ctx.send(('Only server and bot owner, and mods can use '
@@ -104,12 +97,6 @@
                     for permission in guild.me.guild_permissions:
                         if permission[1] is True:
                             permissions.append(permission[0])
-<<<<<<< HEAD
-                    await ctx.send('I have the following permissions in {guild_name}:\n{permissions}'.format(guild_name=guild.name, permissions='\n'.join(permissions)))
-
-                else:
-                    await ctx.send('Server does not exist or the bot is not in it, did you enter the correct ID?')
-=======
                     await ctx.send(('I have the following permissions in '
                                     '{guild_name}:\n{permissions}'.format(
                                         guild_name=guild.name,
@@ -118,7 +105,6 @@
                 else:
                     await ctx.send(('Server does not exist or the bot is not '
                                     'in it, did you enter the correct ID?'))
->>>>>>> 10eceb72
 
             else:
                 await ctx.send('Server ID can only be a number!')
@@ -129,14 +115,10 @@
             for permission in ctx.guild.me.guild_permissions:
                 if permission[1] is True:
                     permissions.append(permission[0])
-<<<<<<< HEAD
-            await ctx.send('I have the following permissions in {guild_name}:\n{permissions}'.format(guild_name=ctx.guild.name, permissions='\n'.join(permissions)))
-=======
             await ctx.send(('I have the following permissions in '
                             '{guild_name}:\n{permissions}'.format(
                                 guild_name=ctx.guild.name,
                                 permissions='\n'.join(permissions))))
->>>>>>> 10eceb72
 
         else:
             await ctx.send(("Syntax is:\n```?ListPermissions optional"
